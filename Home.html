--- conflicted
+++ resolved
@@ -73,11 +73,6 @@
         }
 
         @media (max-width: 768px) {
-<<<<<<< HEAD
-            /* No rules here now, or other rules if they exist for other elements */
-=======
-
->>>>>>> 724a12b8
         }
         
 
